--- conflicted
+++ resolved
@@ -62,20 +62,12 @@
     /**
      * The app build time as linux/unix timestamp
      */
-<<<<<<< HEAD
     static final long APP_TIMESTAMP = 1382739512876
-=======
-    static final long APP_TIMESTAMP = 1382650213975
->>>>>>> 649da91d
 
     /**
      * The app build number
      */
-<<<<<<< HEAD
-    static final int APP_BUILDNUM = 1115
-=======
     static final int APP_BUILDNUM = 1138
->>>>>>> 649da91d
 
     /**
      * The date time formatter string
